--- conflicted
+++ resolved
@@ -808,8 +808,6 @@
 ]
 
 [[package]]
-<<<<<<< HEAD
-=======
 name = "pyright"
 version = "1.1.407"
 source = { registry = "https://pypi.org/simple" }
@@ -823,7 +821,6 @@
 ]
 
 [[package]]
->>>>>>> 040970e3
 name = "pytest"
 version = "9.0.1"
 source = { registry = "https://pypi.org/simple" }
@@ -840,7 +837,6 @@
 ]
 
 [[package]]
-<<<<<<< HEAD
 name = "pytest-asyncio"
 version = "1.3.0"
 source = { registry = "https://pypi.org/simple" }
@@ -866,8 +862,6 @@
 ]
 
 [[package]]
-=======
->>>>>>> 040970e3
 name = "python-dateutil"
 version = "2.9.0.post0"
 source = { registry = "https://pypi.org/simple" }
